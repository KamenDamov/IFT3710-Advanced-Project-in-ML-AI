from PIL import Image
import cv2
import numpy as np
import tifffile
import matplotlib.pyplot as plt
import matplotlib.image as mpimg
        
# Load a TIFF image file
class Explore:
    def __init(): 
        pass
    def load_tiff_image(self, file_path) -> np.ndarray:
        try:
            imgT = tifffile.imread(file_path)
            tifffile.imshow(imgT, show = True)
            return
            img = imgT.convert("RGB")
            pixels = list(img.getdata())
            num_pixels = len(pixels)
            avg_color = tuple(sum(col) // num_pixels for col in zip(*pixels))
            print(f"Average pixel color: {avg_color}")
            image = cv2.imread(file_path)
            image = np.asarray(image,dtype = np.float64)
            with Image.open(file_path) as img:
                img = img.convert("RGB")
                pixels = list(img.getdata())
                num_pixels = len(pixels)
                avg_color = tuple(sum(col) // num_pixels for col in zip(*pixels))
                print(f"Average pixel color: {avg_color}")
                return img
        except Exception as e:
            print(f"Error loading image: {e}")
            return None

<<<<<<< HEAD
# Example usage
if __name__ == "__main__":
    file_path = './data/Training-labeled/Training-labeled/labels/cell_00008_label.tiff'
    image = load_tiff_image(file_path)
=======
    def load_png_image(self, file_path):
        img=mpimg.imread(file_path)
        imgplot = plt.imshow(img)
        plt.show()

explore = Explore()
file_path_tiff_label = 'C:\\Users\\kamen\\Dev\\School\\H25\\IFT3710\\IFT3710-Advanced-Project-in-ML-AI\\data\\Training-labeled\\Training-labeled\\labels\\cell_00001_label.tiff'
file_path_png_label = 'C:\\Users\\kamen\Dev\\School\\H25\\IFT3710\\IFT3710-Advanced-Project-in-ML-AI\\notebooks\\preprocessing_outputs\\labels\\cell_00073_label.png'
#image = explore.load_tiff_image(file_path_tiff)
image = explore.load_png_image(file_path_png_label)
>>>>>>> b84bfa04
<|MERGE_RESOLUTION|>--- conflicted
+++ resolved
@@ -14,38 +14,11 @@
             imgT = tifffile.imread(file_path)
             tifffile.imshow(imgT, show = True)
             return
-            img = imgT.convert("RGB")
-            pixels = list(img.getdata())
-            num_pixels = len(pixels)
-            avg_color = tuple(sum(col) // num_pixels for col in zip(*pixels))
-            print(f"Average pixel color: {avg_color}")
-            image = cv2.imread(file_path)
-            image = np.asarray(image,dtype = np.float64)
-            with Image.open(file_path) as img:
-                img = img.convert("RGB")
-                pixels = list(img.getdata())
-                num_pixels = len(pixels)
-                avg_color = tuple(sum(col) // num_pixels for col in zip(*pixels))
-                print(f"Average pixel color: {avg_color}")
-                return img
         except Exception as e:
             print(f"Error loading image: {e}")
             return None
 
-<<<<<<< HEAD
-# Example usage
-if __name__ == "__main__":
-    file_path = './data/Training-labeled/Training-labeled/labels/cell_00008_label.tiff'
-    image = load_tiff_image(file_path)
-=======
-    def load_png_image(self, file_path):
-        img=mpimg.imread(file_path)
-        imgplot = plt.imshow(img)
-        plt.show()
-
 explore = Explore()
 file_path_tiff_label = 'C:\\Users\\kamen\\Dev\\School\\H25\\IFT3710\\IFT3710-Advanced-Project-in-ML-AI\\data\\Training-labeled\\Training-labeled\\labels\\cell_00001_label.tiff'
 file_path_png_label = 'C:\\Users\\kamen\Dev\\School\\H25\\IFT3710\\IFT3710-Advanced-Project-in-ML-AI\\notebooks\\preprocessing_outputs\\labels\\cell_00073_label.png'
-#image = explore.load_tiff_image(file_path_tiff)
-image = explore.load_png_image(file_path_png_label)
->>>>>>> b84bfa04
+image = explore.load_tiff_image(file_path_tiff_label)