--- conflicted
+++ resolved
@@ -1,32 +1,4 @@
 import matplotlib.pyplot as plt
-<<<<<<< HEAD
-import matplotlib.image as mpimg
-        
-# Load a TIFF image file
-class Explore:
-    def __init(): 
-        pass
-    def load_tiff_image(self, file_path) -> np.ndarray:
-        try:
-            imgT = tifffile.imread(file_path)
-            tifffile.imshow(imgT, show = True)
-            return
-        except Exception as e:
-            print(f"Error loading image: {e}")
-            return None
-    
-    def png_to_np(self, path): 
-        return np.array(Image.open(path)) 
-
-explore = Explore()
-image_path = "data\preprocessing_outputs\\transformed_images_labels\images\cell_00001.png"
-mask_path = "data\preprocessing_outputs\\transformed_images_labels\labels\cell_00001.png"  
-image = explore.png_to_np(image_path)
-mask = explore.png_to_np(mask_path)
-print(image)
-print(mask)
-n = 3
-=======
 import tifffile as tif
 import pandas as pd
 import PIL.Image as Image
@@ -117,7 +89,7 @@
             if img in folder:
                 return folder.replace(img, mask)
         return None
-
+    
     def categorize(self, dirpath):
         for (img, mask) in self.label_patterns(MASK):
             if mask in dirpath:
@@ -361,5 +333,4 @@
         zenodo.category = category
         data_map = dataset_frame(rawroot, zenodo)
         data_map.to_csv(dataroot + zenodo.root + label + ".csv")
-        
->>>>>>> f49a9296
+        