# Ignore the entire data directory
/data/
dataset/

**/__pycache__*/

/notebooks/preprocessing_outputs/
models/**/*.pth
models/**/*.pt
references/papers/
*.pth
# weigths for sam2 model
src/SAM-2/weights/sam_vit_h_4b8939.pth
<<<<<<< HEAD

# weights for cGAN model
src/data_augmentation/models/
*.pth
*.png
=======
*.zip
>>>>>>> f49a9296
<|MERGE_RESOLUTION|>--- conflicted
+++ resolved
@@ -11,12 +11,9 @@
 *.pth
 # weigths for sam2 model
 src/SAM-2/weights/sam_vit_h_4b8939.pth
-<<<<<<< HEAD
 
+*.zip
 # weights for cGAN model
 src/data_augmentation/models/
 *.pth
-*.png
-=======
-*.zip
->>>>>>> f49a9296
+*.png